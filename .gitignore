--- conflicted
+++ resolved
@@ -78,13 +78,10 @@
 *.db
 .data
 .logs
-<<<<<<< HEAD
+.idea
+.venv
+.DS_Store
 
 ## conventional commit related files
 node_modules/  
 package-lock.json 
-=======
-.idea
-.venv
-.DS_Store
->>>>>>> 0da8045b
